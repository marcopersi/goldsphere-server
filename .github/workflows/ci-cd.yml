name: CI/CD Pipeline

on:
  push:
    branches: [main]
  pull_request:
    branches: [main]
  workflow_dispatch:

env:
  NODE_VERSION: '18'

jobs:
  build:
    name: Build
    runs-on: ubuntu-latest
    steps:
      - name: Checkout Repository
        uses: actions/checkout@v4
      - name: Set up Node.js
        uses: actions/setup-node@v4
        with:
          node-version: ${{ env.NODE_VERSION }}
          cache: 'npm'
      - name: Install Dependencies
        run: npm ci
        env:
          NODE_AUTH_TOKEN: ${{ secrets.NODE_AUTH_TOKEN }}
      - name: Build
        run: npm run build
        env:
          CI: false
      - name: Upload Build Artifacts
        uses: actions/upload-artifact@v4
        with:
          name: build-artifacts
          path: dist

  lint:
    name: Lint
    runs-on: ubuntu-latest
    steps:
      - name: Checkout Repository
        uses: actions/checkout@v4
      - name: Set up Node.js
        uses: actions/setup-node@v4
        with:
          node-version: ${{ env.NODE_VERSION }}
          cache: 'npm'
      - name: Install Dependencies
        run: npm ci
        env:
          NODE_AUTH_TOKEN: ${{ secrets.NODE_AUTH_TOKEN }}
      - name: Run ESLint
        run: npm run lint || echo "Linting completed with warnings"

  test:
    name: Test
    runs-on: ubuntu-latest
    services:
      postgres:
        image: postgres:14
        env:
          POSTGRES_PASSWORD: test_password
          POSTGRES_USER: postgres
          POSTGRES_DB: goldsphere_test
        options: >-
          --health-cmd pg_isready
          --health-interval 10s
          --health-timeout 5s
          --health-retries 5
        ports:
          - 5432:5432
    steps:
      - name: Checkout Repository
        uses: actions/checkout@v4
      - name: Set up Node.js
        uses: actions/setup-node@v4
        with:
          node-version: ${{ env.NODE_VERSION }}
          cache: 'npm'
      - name: Install Dependencies
        run: npm ci
        env:
          NODE_AUTH_TOKEN: ${{ secrets.NODE_AUTH_TOKEN }}
      - name: Wait for Postgres to be ready
        run: |
          until pg_isready -h localhost -p 5432 -U postgres; do
            echo "Waiting for PostgreSQL to be ready..."
            sleep 2
          done
          echo "PostgreSQL is ready!"
      - name: Setup database schema
        run: |
          echo "Setting up database schema..."
          psql -h localhost -U postgres -d goldsphere_test -f initdb/01-schema.sql
          echo "Schema setup completed"
        env:
          PGPASSWORD: test_password
      - name: Database Initial Load
        run: |
          echo "Loading initial data..."
          psql -h localhost -U postgres -d goldsphere_test -f initdb/02-initialLoad.sql
          echo "Initial data loaded"
        env:
          PGPASSWORD: test_password
      - name: Load sample data
        run: |
          echo "Loading sample data..."
          psql -h localhost -U postgres -d goldsphere_test -f initdb/03-sampleData.sql
          echo "Sample data loaded"
        env:
          PGPASSWORD: test_password
      - name: Run linting
        run: npm run lint
      - name: Run type checking
        run: npx tsc --noEmit
      - name: Build application
        run: npm run build
      - name: Run tests
        run: npm run test:ci
        env:
          NODE_ENV: test
          DB_HOST: localhost
          DB_PORT: 5432
          DB_NAME: goldsphere_test
          DB_USER: postgres
          DB_PASSWORD: test_password
          JWT_SECRET: test-jwt-secret-key-for-ci-testing-only
          STRIPE_SECRET_KEY: ${{ secrets.STRIPE_SECRET_KEY }}
<<<<<<< HEAD
          CORS_ORIGINS: http://localhost:3000
          CORS_METHODS: GET,POST,PUT,DELETE,OPTIONS
          CORS_HEADERS: Authorization,Content-Type
          API_DOCS_ENABLED: false
=======
>>>>>>> 0a01bc44
      - name: Upload coverage to Codecov
        if: success()
        uses: codecov/codecov-action@v4
        with:
          file: ./coverage/lcov.info
          flags: unittests
          name: codecov-umbrella
      - name: Test build output
        run: |
          if [ ! -d "dist" ]; then
            echo "Build failed - dist directory not found"
            exit 1
          fi
          echo "Build successful"

# ... other jobs (security-scan, deploy, etc.) can be appended here in the same clean style<|MERGE_RESOLUTION|>--- conflicted
+++ resolved
@@ -11,6 +11,26 @@
   NODE_VERSION: '18'
 
 jobs:
+  lint:
+    name: Lint
+    runs-on: ubuntu-latest
+    steps:
+      - name: Checkout Repository
+        uses: actions/checkout@v4
+      - name: Set up Node.js
+        uses: actions/setup-node@v4
+        with:
+          node-version: ${{ env.NODE_VERSION }}
+          cache: 'npm'
+      - name: Install Dependencies
+        run: npm ci
+        env:
+          NODE_AUTH_TOKEN: ${{ secrets.NODE_AUTH_TOKEN }}
+      - name: Run ESLint
+        run: npm run lint
+      - name: Run type checking
+        run: npx tsc --noEmit
+
   build:
     name: Build
     runs-on: ubuntu-latest
@@ -34,120 +54,88 @@
         uses: actions/upload-artifact@v4
         with:
           name: build-artifacts
-          path: dist
-
-  lint:
-    name: Lint
-    runs-on: ubuntu-latest
-    steps:
-      - name: Checkout Repository
-        uses: actions/checkout@v4
-      - name: Set up Node.js
-        uses: actions/setup-node@v4
-        with:
-          node-version: ${{ env.NODE_VERSION }}
-          cache: 'npm'
-      - name: Install Dependencies
-        run: npm ci
-        env:
-          NODE_AUTH_TOKEN: ${{ secrets.NODE_AUTH_TOKEN }}
-      - name: Run ESLint
-        run: npm run lint || echo "Linting completed with warnings"
+          path: dist        
 
   test:
-    name: Test
-    runs-on: ubuntu-latest
-    services:
-      postgres:
-        image: postgres:14
-        env:
-          POSTGRES_PASSWORD: test_password
-          POSTGRES_USER: postgres
-          POSTGRES_DB: goldsphere_test
-        options: >-
-          --health-cmd pg_isready
-          --health-interval 10s
-          --health-timeout 5s
-          --health-retries 5
-        ports:
-          - 5432:5432
-    steps:
-      - name: Checkout Repository
-        uses: actions/checkout@v4
-      - name: Set up Node.js
-        uses: actions/setup-node@v4
-        with:
-          node-version: ${{ env.NODE_VERSION }}
-          cache: 'npm'
-      - name: Install Dependencies
-        run: npm ci
-        env:
-          NODE_AUTH_TOKEN: ${{ secrets.NODE_AUTH_TOKEN }}
-      - name: Wait for Postgres to be ready
-        run: |
-          until pg_isready -h localhost -p 5432 -U postgres; do
-            echo "Waiting for PostgreSQL to be ready..."
-            sleep 2
-          done
-          echo "PostgreSQL is ready!"
-      - name: Setup database schema
-        run: |
-          echo "Setting up database schema..."
-          psql -h localhost -U postgres -d goldsphere_test -f initdb/01-schema.sql
-          echo "Schema setup completed"
-        env:
-          PGPASSWORD: test_password
-      - name: Database Initial Load
-        run: |
-          echo "Loading initial data..."
-          psql -h localhost -U postgres -d goldsphere_test -f initdb/02-initialLoad.sql
-          echo "Initial data loaded"
-        env:
-          PGPASSWORD: test_password
-      - name: Load sample data
-        run: |
-          echo "Loading sample data..."
-          psql -h localhost -U postgres -d goldsphere_test -f initdb/03-sampleData.sql
-          echo "Sample data loaded"
-        env:
-          PGPASSWORD: test_password
-      - name: Run linting
-        run: npm run lint
-      - name: Run type checking
-        run: npx tsc --noEmit
-      - name: Build application
-        run: npm run build
-      - name: Run tests
-        run: npm run test:ci
-        env:
-          NODE_ENV: test
-          DB_HOST: localhost
-          DB_PORT: 5432
-          DB_NAME: goldsphere_test
-          DB_USER: postgres
-          DB_PASSWORD: test_password
-          JWT_SECRET: test-jwt-secret-key-for-ci-testing-only
-          STRIPE_SECRET_KEY: ${{ secrets.STRIPE_SECRET_KEY }}
-<<<<<<< HEAD
-          CORS_ORIGINS: http://localhost:3000
-          CORS_METHODS: GET,POST,PUT,DELETE,OPTIONS
-          CORS_HEADERS: Authorization,Content-Type
-          API_DOCS_ENABLED: false
-=======
->>>>>>> 0a01bc44
-      - name: Upload coverage to Codecov
-        if: success()
-        uses: codecov/codecov-action@v4
-        with:
-          file: ./coverage/lcov.info
-          flags: unittests
-          name: codecov-umbrella
-      - name: Test build output
-        run: |
-          if [ ! -d "dist" ]; then
-            echo "Build failed - dist directory not found"
-            exit 1
-          fi
-          echo "Build successful"
+      name: Test
+      runs-on: ubuntu-latest
+      needs: [build, lint]
+      services:
+        postgres:
+          image: postgres:14
+          env:
+            POSTGRES_PASSWORD: test_password
+            POSTGRES_USER: postgres
+            POSTGRES_DB: goldsphere_test
+          options: >-
+            --health-cmd pg_isready
+            --health-interval 10s
+            --health-timeout 5s
+            --health-retries 5
+          ports:
+            - 5432:5432
+      steps:
+        - name: Checkout Repository
+          uses: actions/checkout@v4
+        - name: Set up Node.js
+          uses: actions/setup-node@v4
+          with:
+            node-version: ${{ env.NODE_VERSION }}
+            cache: 'npm'
+        - name: Install Dependencies
+          run: npm ci
+          env:
+            NODE_AUTH_TOKEN: ${{ secrets.NODE_AUTH_TOKEN }}
+        - name: Download Build Artifacts
+          uses: actions/download-artifact@v4
+          with:
+            name: build-artifacts
+            path: dist
+        - name: Wait for Postgres to be ready
+          run: |
+            until pg_isready -h localhost -p 5432 -U postgres; do
+              echo "Waiting for PostgreSQL to be ready..."
+              sleep 2
+            done
+            echo "PostgreSQL is ready!"
+        - name: Setup database schema
+          run: |
+            echo "Setting up database schema..."
+            psql -h localhost -U postgres -d goldsphere_test -f initdb/01-schema.sql
+            echo "Schema setup completed"
+          env:
+            PGPASSWORD: test_password
+        - name: Database Initial Load
+          run: |
+            echo "Loading initial data..."
+            psql -h localhost -U postgres -d goldsphere_test -f initdb/02-initialLoad.sql
+            echo "Initial data loaded"
+          env:
+            PGPASSWORD: test_password
+        - name: Load sample data
+          run: |
+            echo "Loading sample data..."
+            psql -h localhost -U postgres -d goldsphere_test -f initdb/03-sampleData.sql
+            echo "Sample data loaded"
+          env:
+            PGPASSWORD: test_password
+        - name: Run tests
+          run: npm run test:ci
+          env:
+            NODE_ENV: test
+            DB_HOST: localhost
+            DB_PORT: 5432
+            DB_NAME: goldsphere_test
+            DB_USER: postgres
+            DB_PASSWORD: test_password
+            JWT_SECRET: test-jwt-secret-key-for-ci-testing-only
+            STRIPE_SECRET_KEY: ${{ secrets.STRIPE_SECRET_KEY }}
+            API_DOCS_ENABLED: false
+        - name: Upload coverage to Codecov
+          if: success()
+          uses: codecov/codecov-action@v4
+          with:
+            file: ./coverage/lcov.info
+            flags: unittests
+            name: codecov-umbrella
 
-# ... other jobs (security-scan, deploy, etc.) can be appended here in the same clean style