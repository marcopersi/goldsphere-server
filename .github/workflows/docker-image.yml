name: Docker Image CI

on:
  push:
    branches: [ "main" ]
  pull_request:
    branches: [ "main" ]

jobs:
  build:
    runs-on: ubuntu-latest

    steps:
    - uses: actions/checkout@v4

    - name: Set up Docker Buildx
      uses: docker/setup-buildx-action@v2

    - name: Cache Docker layers
      uses: actions/cache@v3
      with:
        path: /tmp/.buildx-cache
        key: ${{ runner.os }}-buildx-${{ github.sha }}
        restore-keys: |
          ${{ runner.os }}-buildx-

    - name: Build Docker Image
      run: |
<<<<<<< HEAD
        docker buildx build --file Dockerfile --tag goldsphere-server:latest --cache-from type=local,src=/tmp/.buildx-cache --cache-to type=local,dest=/tmp/.buildx-cache --load .

=======
        docker buildx build \
          --file Dockerfile \
          --tag goldsphere-server:latest \
          --cache-from type=local,src=/tmp/.buildx-cache \
          --cache-to type=local,dest=/tmp/.buildx-cache \
          --load \
          .
          
>>>>>>> 7964bb97
    - name: Test Docker image
      run: |
        docker run --rm goldsphere-server:latest npm test<|MERGE_RESOLUTION|>--- conflicted
+++ resolved
@@ -26,10 +26,6 @@
 
     - name: Build Docker Image
       run: |
-<<<<<<< HEAD
-        docker buildx build --file Dockerfile --tag goldsphere-server:latest --cache-from type=local,src=/tmp/.buildx-cache --cache-to type=local,dest=/tmp/.buildx-cache --load .
-
-=======
         docker buildx build \
           --file Dockerfile \
           --tag goldsphere-server:latest \
@@ -37,8 +33,7 @@
           --cache-to type=local,dest=/tmp/.buildx-cache \
           --load \
           .
-          
->>>>>>> 7964bb97
+
     - name: Test Docker image
       run: |
         docker run --rm goldsphere-server:latest npm test